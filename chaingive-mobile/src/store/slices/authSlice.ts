--- conflicted
+++ resolved
@@ -1,29 +1,7 @@
 import { createSlice, createAsyncThunk, PayloadAction } from '@reduxjs/toolkit';
 import { User } from '../../types';
-<<<<<<< HEAD
 import { authService } from '../../services/authService';
 import { walletService } from '../../services/walletService';
-=======
-import AsyncStorage from '@react-native-async-storage/async-storage';
-import { authAPI } from '../../api/auth';
-import { analytics } from '../../services/analyticsService';
-import { walletAPI } from '../../api/wallet';
-
-// Mock user data
-const mockUser: User = {
-  id: '1',
-  firstName: 'John',
-  lastName: 'Doe',
-  email: 'john.doe@example.com',
-  phoneNumber: '+2348012345678',
-  tier: 'Tier 1',
-  trustScore: 85,
-  isAgent: false,
-  isVerified: false,
-  createdAt: new Date().toISOString(),
-  updatedAt: new Date().toISOString(),
-};
->>>>>>> 74a82231
 
 interface AuthState {
   user: User | null;
@@ -42,7 +20,6 @@
 };
 
 // Async thunks
-<<<<<<< HEAD
 export const loginUser = createAsyncThunk(
   'auth/login',
   async (credentials: { email: string; password: string }) => {
@@ -51,33 +28,6 @@
       password: credentials.password,
     });
     return response;
-=======
-// For compatibility with existing screens using loginUser
-export const loginUser = createAsyncThunk(
-  'auth/loginUser',
-  async (credentials: { email?: string; phoneNumber?: string; password: string }) => {
-    try {
-      const res = await authAPI.login(credentials as any);
-      const data: any = res.data;
-      const token: string = data.token || 'mock-jwt-token-' + Date.now();
-      await AsyncStorage.setItem('auth_token', token);
-      analytics.track('login_success', { userId: data?.user?.id });
-      return { user: data.user as User, token };
-    } catch (_err) {
-      // Graceful fallback to mock
-      await new Promise((r) => setTimeout(r, 800));
-      const token = 'mock-jwt-token-' + Date.now();
-      await AsyncStorage.setItem('auth_token', token);
-      return {
-        user: {
-          ...mockUser,
-          email: credentials.email || mockUser.email,
-          phoneNumber: credentials.phoneNumber || mockUser.phoneNumber,
-        },
-        token,
-      };
-    }
->>>>>>> 74a82231
   }
 );
 
@@ -91,100 +41,31 @@
     password: string;
     referralCode?: string;
   }) => {
-<<<<<<< HEAD
     const response = await authService.register(userData);
     return response;
-=======
-    try {
-      const res = await authAPI.register(userData as any);
-      const data: any = res.data;
-      const token: string = data.token || 'mock-jwt-token-' + Date.now();
-      await AsyncStorage.setItem('auth_token', token);
-      analytics.track('register_success', { userId: data?.user?.id });
-      return { user: data.user as User, token };
-    } catch (_err) {
-      await new Promise((r) => setTimeout(r, 2000));
-      const newUser: User = {
-        ...mockUser,
-        id: 'new-user-' + Date.now(),
-        firstName: userData.firstName,
-        lastName: userData.lastName,
-        email: userData.email,
-        phoneNumber: userData.phoneNumber,
-        createdAt: new Date().toISOString(),
-        updatedAt: new Date().toISOString(),
-      };
-      const token = 'mock-jwt-token-' + Date.now();
-      await AsyncStorage.setItem('auth_token', token);
-      return { user: newUser, token };
-    }
->>>>>>> 74a82231
   }
 );
 
 export const verifyOTP = createAsyncThunk(
   'auth/verifyOTP',
   async ({ phoneNumber, otp }: { phoneNumber: string; otp: string }) => {
-<<<<<<< HEAD
     const response = await authService.verifyOTP({ phoneNumber, otp });
     return response;
-=======
-    try {
-      const res = await authAPI.verifyOTP({ phoneNumber, otp });
-      analytics.track('otp_verified', { phoneNumber });
-      return res.data as { verified: boolean };
-    } catch (_err) {
-      await new Promise((r) => setTimeout(r, 1000));
-      if (otp.length !== 6) {
-        throw new Error('Invalid OTP code');
-      }
-      return { verified: true };
-    }
->>>>>>> 74a82231
   }
 );
 
 export const fetchUserBalance = createAsyncThunk(
-<<<<<<< HEAD
   'auth/fetchBalance',
   async (userId: string) => {
     const response = await walletService.getBalance();
     return response;
-=======
-  'auth/fetchUserBalance',
-  async (userId: string) => {
-    try {
-      const res = await walletAPI.getBalance();
-      const data: any = res.data || {};
-      return {
-        balance: Number(data.balance ?? Math.floor(Math.random() * 100000)),
-        charityCoins: Number(data.charityCoins ?? Math.floor(Math.random() * 500)),
-      } as Pick<User, 'balance' | 'charityCoins'>;
-    } catch (_err) {
-      await new Promise((r) => setTimeout(r, 500));
-      return {
-        balance: Math.floor(Math.random() * 100000),
-        charityCoins: Math.floor(Math.random() * 500),
-      } as Pick<User, 'balance' | 'charityCoins'>;
-    }
->>>>>>> 74a82231
   }
 );
 
 export const logout = createAsyncThunk(
   'auth/logout',
   async () => {
-<<<<<<< HEAD
     await authService.logout();
-=======
-    try {
-      await authAPI.logout();
-    } catch (_err) {
-      // ignore
-    } finally {
-      await AsyncStorage.removeItem('auth_token');
-    }
->>>>>>> 74a82231
     return {};
   }
 );
@@ -204,11 +85,7 @@
   },
   extraReducers: (builder) => {
     builder
-<<<<<<< HEAD
       // Login
-=======
-      // Login (loginUser)
->>>>>>> 74a82231
       .addCase(loginUser.pending, (state) => {
         state.loading = true;
         state.error = null;

import { createSlice, createAsyncThunk, PayloadAction } from '@reduxjs/toolkit';
import { MarketplaceItem, Redemption } from '../../types';
<<<<<<< HEAD
import { marketplaceService } from '../../services/marketplaceService';
=======
import { marketplaceAPI } from '../../api/marketplace';
import { analytics } from '../../services/analyticsService';

// Mock marketplace data
const mockMarketplaceItems: MarketplaceItem[] = [
  {
    id: '1',
    vendorId: 'vendor-1',
    name: 'MTN Airtime ₦100',
    description: 'MTN airtime recharge for ₦100',
    category: 'airtime',
    price: 50, // 50 Charity Coins
    originalPrice: 100,
    image: 'https://example.com/mtn-airtime.png',
    inStock: true,
    rating: 4.8,
    reviewCount: 245,
    createdAt: new Date().toISOString(),
    updatedAt: new Date().toISOString(),
  },
  {
    id: '2',
    vendorId: 'vendor-1',
    name: 'Airtel Data 1GB',
    description: '1GB data bundle for Airtel',
    category: 'data',
    price: 75,
    originalPrice: 350,
    image: 'https://example.com/airtel-data.png',
    inStock: true,
    rating: 4.6,
    reviewCount: 189,
    createdAt: new Date().toISOString(),
    updatedAt: new Date().toISOString(),
  },
  {
    id: '3',
    vendorId: 'vendor-2',
    name: 'Netflix Gift Card ₦2,500',
    description: 'Netflix gift card worth ₦2,500',
    category: 'vouchers',
    price: 1250,
    originalPrice: 2500,
    image: 'https://example.com/netflix-voucher.png',
    inStock: true,
    rating: 4.9,
    reviewCount: 67,
    createdAt: new Date().toISOString(),
    updatedAt: new Date().toISOString(),
  },
  {
    id: '4',
    vendorId: 'vendor-3',
    name: 'Grocery Delivery',
    description: 'Free grocery delivery service',
    category: 'services',
    price: 25,
    image: 'https://example.com/grocery-delivery.png',
    inStock: true,
    rating: 4.4,
    reviewCount: 123,
    createdAt: new Date().toISOString(),
    updatedAt: new Date().toISOString(),
  },
];

const mockRedemptions: Redemption[] = [
  {
    id: 'redemption-1',
    userId: '1',
    itemId: '1',
    quantity: 1,
    totalCoins: 50,
    status: 'completed',
    deliveryInfo: {
      phoneNumber: '+2348012345678',
    },
    voucherCode: 'MTN-ABC123',
    createdAt: new Date(Date.now() - 86400000).toISOString(), // 1 day ago
    updatedAt: new Date(Date.now() - 86400000).toISOString(),
  },
];
>>>>>>> 74a82231

interface MarketplaceState {
  items: MarketplaceItem[];
  filteredItems: MarketplaceItem[];
  redemptions: Redemption[];
  selectedCategory: string | null;
  searchQuery: string;
  loading: boolean;
  error: string | null;
  page: number;
  hasMore: boolean;
}

const initialState: MarketplaceState = {
  items: [],
  filteredItems: [],
  redemptions: [],
  selectedCategory: null,
  searchQuery: '',
  loading: false,
  error: null,
  page: 1,
  hasMore: true,
};

// Async thunks
export const fetchMarketplaceItems = createAsyncThunk(
  'marketplace/fetchItems',
<<<<<<< HEAD
  async (category?: string) => {
    const response = await marketplaceService.getListings(category);
    return response.listings;
=======
  async (
    params: { page?: number; limit?: number } | void,
    { getState }
  ) => {
    try {
      const state = getState() as { marketplace: typeof initialState };
      const category = state.marketplace.selectedCategory || undefined;
      const q = state.marketplace.searchQuery || undefined;
      const page = params?.page ?? 1;
      const limit = params?.limit ?? 20;
      const res = await marketplaceAPI.getListings({ limit, category, q, page });
      const data: any = res.data;
      return (data?.items || data || mockMarketplaceItems) as MarketplaceItem[];
    } catch (_err) {
      await new Promise(resolve => setTimeout(resolve, 1000));
      return mockMarketplaceItems;
    }
>>>>>>> 74a82231
  }
);

export const fetchRedemptions = createAsyncThunk(
  'marketplace/fetchRedemptions',
<<<<<<< HEAD
  async () => {
    const response = await marketplaceService.getRedemptions();
    return response.redemptions;
=======
  async (userId: string) => {
    try {
      const res = await marketplaceAPI.getRedemptions();
      const data: any = res.data;
      return (data?.items || data || mockRedemptions) as Redemption[];
    } catch (_err) {
      await new Promise(resolve => setTimeout(resolve, 800));
      return mockRedemptions;
    }
>>>>>>> 74a82231
  }
);

export const redeemItem = createAsyncThunk(
  'marketplace/redeemItem',
  async (data: {
    itemId: string;
    quantity?: number;
    deliveryInfo?: any;
  }) => {
<<<<<<< HEAD
    const response = await marketplaceService.redeemItem({
      listingId: data.itemId,
      quantity: data.quantity,
      deliveryInfo: data.deliveryInfo,
    });
    return response.redemption;
=======
    try {
      const res = await marketplaceAPI.redeem({
        listingId: redemptionData.itemId,
        quantity: redemptionData.quantity,
        deliveryInfo: redemptionData.deliveryInfo,
      });
      analytics.track('redeem_initiated', { itemId: redemptionData.itemId, quantity: redemptionData.quantity });
      return res.data as Redemption;
    } catch (_err) {
      // Mock fallback
      await new Promise(resolve => setTimeout(resolve, 2000));
      const item = mockMarketplaceItems.find(item => item.id === redemptionData.itemId);
      if (!item) {
        throw new Error('Item not found');
      }
      const totalCoins = item.price * redemptionData.quantity;
      const newRedemption: Redemption = {
        id: 'redemption-' + Date.now(),
        userId: '1',
        itemId: redemptionData.itemId,
        quantity: redemptionData.quantity,
        totalCoins,
        status: 'processing',
        deliveryInfo: redemptionData.deliveryInfo,
        voucherCode:
          item.category === 'airtime' || item.category === 'data'
            ? `${item.name.split(' ')[0].toUpperCase()}-${Math.random().toString(36).substr(2, 6).toUpperCase()}`
            : undefined,
        createdAt: new Date().toISOString(),
        updatedAt: new Date().toISOString(),
      };
      analytics.track('redeem_mock', { itemId: redemptionData.itemId, quantity: redemptionData.quantity });
      return newRedemption;
    }
>>>>>>> 74a82231
  }
);

const marketplaceSlice = createSlice({
  name: 'marketplace',
  initialState,
  reducers: {
    setCategory: (state, action: PayloadAction<string | null>) => {
      state.selectedCategory = action.payload;
<<<<<<< HEAD
      state.filteredItems = action.payload
        ? state.items.filter((item) => item.category === action.payload)
        : state.items;
    },
    setSearchQuery: (state, action: PayloadAction<string>) => {
      state.searchQuery = action.payload;
      const query = action.payload.toLowerCase();
      state.filteredItems = state.items.filter(
        (item) =>
          item.name.toLowerCase().includes(query) ||
          item.description.toLowerCase().includes(query)
      );
=======
      state.page = 1;
      state.filteredItems = filterItems(state.items, action.payload, state.searchQuery);
    },
    setSearchQuery: (state, action: PayloadAction<string>) => {
      state.searchQuery = action.payload;
      state.page = 1;
      state.filteredItems = filterItems(state.items, state.selectedCategory, action.payload);
>>>>>>> 74a82231
    },
    clearError: (state) => {
      state.error = null;
    },
  },
  extraReducers: (builder) => {
    builder
      // Fetch marketplace items
      .addCase(fetchMarketplaceItems.pending, (state) => {
        state.loading = true;
        state.error = null;
      })
      .addCase(fetchMarketplaceItems.fulfilled, (state, action) => {
        state.loading = false;
<<<<<<< HEAD
        state.items = action.payload as any[];
        state.filteredItems = state.selectedCategory
          ? action.payload.filter((item: any) => item.category === state.selectedCategory)
          : action.payload as any[];
=======
        const fetchedItems = action.payload;
        const page = (action.meta.arg as any)?.page ?? 1;
        const limit = (action.meta.arg as any)?.limit ?? 20;
        if (page > 1) {
          state.items = [...state.items, ...fetchedItems];
        } else {
          state.items = fetchedItems;
        }
        state.filteredItems = filterItems(state.items, state.selectedCategory, state.searchQuery);
        state.page = page;
        state.hasMore = fetchedItems.length >= limit;
>>>>>>> 74a82231
      })
      .addCase(fetchMarketplaceItems.rejected, (state, action) => {
        state.loading = false;
        state.error = action.error.message || 'Failed to fetch marketplace items';
      })
      
      // Fetch redemptions
      .addCase(fetchRedemptions.pending, (state) => {
        state.loading = true;
      })
      .addCase(fetchRedemptions.fulfilled, (state, action) => {
        state.loading = false;
        state.redemptions = action.payload as any[];
      })
      .addCase(fetchRedemptions.rejected, (state, action) => {
        state.loading = false;
        state.error = action.error.message || 'Failed to fetch redemptions';
      })
      
      // Redeem item
      .addCase(redeemItem.pending, (state) => {
        state.loading = true;
        state.error = null;
      })
      .addCase(redeemItem.fulfilled, (state, action) => {
        state.loading = false;
<<<<<<< HEAD
        state.redemptions.unshift(action.payload as any);
=======
        state.redemptions.unshift(action.payload);
        try {
          analytics.track('redeem_success', { redemptionId: action.payload.id, itemId: action.payload.itemId, quantity: action.payload.quantity });
        } catch {}
>>>>>>> 74a82231
      })
      .addCase(redeemItem.rejected, (state, action) => {
        state.loading = false;
        state.error = action.error.message || 'Failed to redeem item';
        try {
          analytics.track('redeem_failure', { error: state.error });
        } catch {}
      });
  },
});

export const { setCategory, setSearchQuery, clearError } = marketplaceSlice.actions;
export default marketplaceSlice.reducer;<|MERGE_RESOLUTION|>--- conflicted
+++ resolved
@@ -1,91 +1,6 @@
 import { createSlice, createAsyncThunk, PayloadAction } from '@reduxjs/toolkit';
 import { MarketplaceItem, Redemption } from '../../types';
-<<<<<<< HEAD
 import { marketplaceService } from '../../services/marketplaceService';
-=======
-import { marketplaceAPI } from '../../api/marketplace';
-import { analytics } from '../../services/analyticsService';
-
-// Mock marketplace data
-const mockMarketplaceItems: MarketplaceItem[] = [
-  {
-    id: '1',
-    vendorId: 'vendor-1',
-    name: 'MTN Airtime ₦100',
-    description: 'MTN airtime recharge for ₦100',
-    category: 'airtime',
-    price: 50, // 50 Charity Coins
-    originalPrice: 100,
-    image: 'https://example.com/mtn-airtime.png',
-    inStock: true,
-    rating: 4.8,
-    reviewCount: 245,
-    createdAt: new Date().toISOString(),
-    updatedAt: new Date().toISOString(),
-  },
-  {
-    id: '2',
-    vendorId: 'vendor-1',
-    name: 'Airtel Data 1GB',
-    description: '1GB data bundle for Airtel',
-    category: 'data',
-    price: 75,
-    originalPrice: 350,
-    image: 'https://example.com/airtel-data.png',
-    inStock: true,
-    rating: 4.6,
-    reviewCount: 189,
-    createdAt: new Date().toISOString(),
-    updatedAt: new Date().toISOString(),
-  },
-  {
-    id: '3',
-    vendorId: 'vendor-2',
-    name: 'Netflix Gift Card ₦2,500',
-    description: 'Netflix gift card worth ₦2,500',
-    category: 'vouchers',
-    price: 1250,
-    originalPrice: 2500,
-    image: 'https://example.com/netflix-voucher.png',
-    inStock: true,
-    rating: 4.9,
-    reviewCount: 67,
-    createdAt: new Date().toISOString(),
-    updatedAt: new Date().toISOString(),
-  },
-  {
-    id: '4',
-    vendorId: 'vendor-3',
-    name: 'Grocery Delivery',
-    description: 'Free grocery delivery service',
-    category: 'services',
-    price: 25,
-    image: 'https://example.com/grocery-delivery.png',
-    inStock: true,
-    rating: 4.4,
-    reviewCount: 123,
-    createdAt: new Date().toISOString(),
-    updatedAt: new Date().toISOString(),
-  },
-];
-
-const mockRedemptions: Redemption[] = [
-  {
-    id: 'redemption-1',
-    userId: '1',
-    itemId: '1',
-    quantity: 1,
-    totalCoins: 50,
-    status: 'completed',
-    deliveryInfo: {
-      phoneNumber: '+2348012345678',
-    },
-    voucherCode: 'MTN-ABC123',
-    createdAt: new Date(Date.now() - 86400000).toISOString(), // 1 day ago
-    updatedAt: new Date(Date.now() - 86400000).toISOString(),
-  },
-];
->>>>>>> 74a82231
 
 interface MarketplaceState {
   items: MarketplaceItem[];
@@ -114,49 +29,17 @@
 // Async thunks
 export const fetchMarketplaceItems = createAsyncThunk(
   'marketplace/fetchItems',
-<<<<<<< HEAD
   async (category?: string) => {
     const response = await marketplaceService.getListings(category);
     return response.listings;
-=======
-  async (
-    params: { page?: number; limit?: number } | void,
-    { getState }
-  ) => {
-    try {
-      const state = getState() as { marketplace: typeof initialState };
-      const category = state.marketplace.selectedCategory || undefined;
-      const q = state.marketplace.searchQuery || undefined;
-      const page = params?.page ?? 1;
-      const limit = params?.limit ?? 20;
-      const res = await marketplaceAPI.getListings({ limit, category, q, page });
-      const data: any = res.data;
-      return (data?.items || data || mockMarketplaceItems) as MarketplaceItem[];
-    } catch (_err) {
-      await new Promise(resolve => setTimeout(resolve, 1000));
-      return mockMarketplaceItems;
-    }
->>>>>>> 74a82231
   }
 );
 
 export const fetchRedemptions = createAsyncThunk(
   'marketplace/fetchRedemptions',
-<<<<<<< HEAD
   async () => {
     const response = await marketplaceService.getRedemptions();
     return response.redemptions;
-=======
-  async (userId: string) => {
-    try {
-      const res = await marketplaceAPI.getRedemptions();
-      const data: any = res.data;
-      return (data?.items || data || mockRedemptions) as Redemption[];
-    } catch (_err) {
-      await new Promise(resolve => setTimeout(resolve, 800));
-      return mockRedemptions;
-    }
->>>>>>> 74a82231
   }
 );
 
@@ -167,49 +50,12 @@
     quantity?: number;
     deliveryInfo?: any;
   }) => {
-<<<<<<< HEAD
     const response = await marketplaceService.redeemItem({
       listingId: data.itemId,
       quantity: data.quantity,
       deliveryInfo: data.deliveryInfo,
     });
     return response.redemption;
-=======
-    try {
-      const res = await marketplaceAPI.redeem({
-        listingId: redemptionData.itemId,
-        quantity: redemptionData.quantity,
-        deliveryInfo: redemptionData.deliveryInfo,
-      });
-      analytics.track('redeem_initiated', { itemId: redemptionData.itemId, quantity: redemptionData.quantity });
-      return res.data as Redemption;
-    } catch (_err) {
-      // Mock fallback
-      await new Promise(resolve => setTimeout(resolve, 2000));
-      const item = mockMarketplaceItems.find(item => item.id === redemptionData.itemId);
-      if (!item) {
-        throw new Error('Item not found');
-      }
-      const totalCoins = item.price * redemptionData.quantity;
-      const newRedemption: Redemption = {
-        id: 'redemption-' + Date.now(),
-        userId: '1',
-        itemId: redemptionData.itemId,
-        quantity: redemptionData.quantity,
-        totalCoins,
-        status: 'processing',
-        deliveryInfo: redemptionData.deliveryInfo,
-        voucherCode:
-          item.category === 'airtime' || item.category === 'data'
-            ? `${item.name.split(' ')[0].toUpperCase()}-${Math.random().toString(36).substr(2, 6).toUpperCase()}`
-            : undefined,
-        createdAt: new Date().toISOString(),
-        updatedAt: new Date().toISOString(),
-      };
-      analytics.track('redeem_mock', { itemId: redemptionData.itemId, quantity: redemptionData.quantity });
-      return newRedemption;
-    }
->>>>>>> 74a82231
   }
 );
 
@@ -219,7 +65,6 @@
   reducers: {
     setCategory: (state, action: PayloadAction<string | null>) => {
       state.selectedCategory = action.payload;
-<<<<<<< HEAD
       state.filteredItems = action.payload
         ? state.items.filter((item) => item.category === action.payload)
         : state.items;
@@ -232,15 +77,6 @@
           item.name.toLowerCase().includes(query) ||
           item.description.toLowerCase().includes(query)
       );
-=======
-      state.page = 1;
-      state.filteredItems = filterItems(state.items, action.payload, state.searchQuery);
-    },
-    setSearchQuery: (state, action: PayloadAction<string>) => {
-      state.searchQuery = action.payload;
-      state.page = 1;
-      state.filteredItems = filterItems(state.items, state.selectedCategory, action.payload);
->>>>>>> 74a82231
     },
     clearError: (state) => {
       state.error = null;
@@ -255,24 +91,10 @@
       })
       .addCase(fetchMarketplaceItems.fulfilled, (state, action) => {
         state.loading = false;
-<<<<<<< HEAD
         state.items = action.payload as any[];
         state.filteredItems = state.selectedCategory
           ? action.payload.filter((item: any) => item.category === state.selectedCategory)
           : action.payload as any[];
-=======
-        const fetchedItems = action.payload;
-        const page = (action.meta.arg as any)?.page ?? 1;
-        const limit = (action.meta.arg as any)?.limit ?? 20;
-        if (page > 1) {
-          state.items = [...state.items, ...fetchedItems];
-        } else {
-          state.items = fetchedItems;
-        }
-        state.filteredItems = filterItems(state.items, state.selectedCategory, state.searchQuery);
-        state.page = page;
-        state.hasMore = fetchedItems.length >= limit;
->>>>>>> 74a82231
       })
       .addCase(fetchMarketplaceItems.rejected, (state, action) => {
         state.loading = false;
@@ -299,14 +121,7 @@
       })
       .addCase(redeemItem.fulfilled, (state, action) => {
         state.loading = false;
-<<<<<<< HEAD
         state.redemptions.unshift(action.payload as any);
-=======
-        state.redemptions.unshift(action.payload);
-        try {
-          analytics.track('redeem_success', { redemptionId: action.payload.id, itemId: action.payload.itemId, quantity: action.payload.quantity });
-        } catch {}
->>>>>>> 74a82231
       })
       .addCase(redeemItem.rejected, (state, action) => {
         state.loading = false;
